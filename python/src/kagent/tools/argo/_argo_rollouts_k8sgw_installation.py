<<<<<<< HEAD
import platform
import re
=======
import os
import platform
import re
import tempfile
>>>>>>> 61c2c8c5
from dataclasses import dataclass
from typing import Annotated, Optional

from autogen_core.tools import FunctionTool

from .._utils import create_typed_fn_tool
from ..common.shell import run_command


@dataclass
class GatewayPluginStatus:
    installed: bool
    version: Optional[str] = None
    architecture: Optional[str] = None
    download_time: Optional[float] = None
    error_message: Optional[str] = None


def _verify_gateway_plugin(
    version: Annotated[Optional[str], "Version of the Gateway API plugin to verify. If None, checks latest"] = None,
    namespace: Annotated[str, "Namespace where Argo Rollouts is installed"] = "argo-rollouts",
    should_install: Annotated[bool, "Flag to determine if the plugin should be installed if not present"] = True,
) -> GatewayPluginStatus:
    """
    Verify Gateway API plugin installation for Argo Rollouts.
    Checks ConfigMap and logs for proper installation and configuration.
    """
    # First check if the ConfigMap exists and is properly configured
    cmd = ["get", "configmap", "argo-rollouts-config", "-n", namespace, "-o", "yaml"]
    try:
        config_map = run_command(command="kubectl", args=cmd)
        if "argoproj-labs/gatewayAPI" not in config_map:
            if should_install:
                return _configure_gateway_plugin(version, namespace)
            else:
                return GatewayPluginStatus(
                    installed=False, error_message="Gateway API plugin is not configured and installation is disabled"
                )
        return GatewayPluginStatus(installed=True, error_message="Gateway API plugin is already configured")
    except Exception as e:
        if should_install:
            return _configure_gateway_plugin(version, namespace)
        else:
            return GatewayPluginStatus(installed=False, error_message=f"Error verifying plugin: {str(e)}")


def _configure_gateway_plugin(
    version: Optional[str],
    namespace: str,
) -> GatewayPluginStatus:
    """
    Configure the Gateway API plugin by creating or updating the ConfigMap.
    """
    try:
        # Determine system architecture
        arch = _get_system_architecture()

        # If version not specified, get latest from GitHub
        if not version:
            version = _get_latest_version()

        # Create ConfigMap manifest
        config_map = f"""
apiVersion: v1
kind: ConfigMap
metadata:
  name: argo-rollouts-config
  namespace: {namespace}
data:
  trafficRouterPlugins: |-
    - name: "argoproj-labs/gatewayAPI"
      location: "https://github.com/argoproj-labs/rollouts-plugin-trafficrouter-gatewayapi/releases/download/v{version}/gatewayapi-plugin-{arch}"
"""

        # Create a temp file with the ConfigMap that adds the trafficRouterPlugins for the Kubernetes Gateway API
<<<<<<< HEAD
        import os
        import tempfile
=======
>>>>>>> 61c2c8c5

        with tempfile.NamedTemporaryFile(mode="w", suffix=".yaml", delete=False) as temp_file:
            temp_file.write(config_map)
            temp_file.flush()

            try:
                # Apply the ConfigMap using the temporary file
                cmd = ["apply", "-f", temp_file.name]
                run_command(command="kubectl", args=cmd)
                os.unlink(temp_file.name)
                return GatewayPluginStatus(
                    installed=True,
                    version=version,
                    architecture=arch,
                )
            except Exception as e:
                os.unlink(temp_file.name)
                return GatewayPluginStatus(
                    installed=False, error_message=f"Failed to configure Gateway API plugin: {str(e)}"
                )
    except Exception as e:
        return GatewayPluginStatus(installed=False, error_message=f"Error during plugin configuration: {str(e)}")


def _get_system_architecture() -> str:
    """
    Determine the system architecture for plugin download.
    """
    system = platform.system().lower()
    machine = platform.machine().lower()

    # Map machine architecture to supported plugin architecture
    # See https://github.com/argoproj-labs/rollouts-plugin-trafficrouter-gatewayapi/releases/ for supported architectures
    arch_map = {
        "x86_64": "amd64",
        "aarch64": "arm64",
        "armv7l": "arm",
    }

    # Determine the system architecture
    arch = arch_map.get(machine, machine)

    # Handle different operating systems
    if system == "windows":
        return f"windows-{arch}.exe"
    elif system == "darwin":
        return f"darwin-{arch}"
    elif system == "linux":
        return f"linux-{arch}"
    else:
        raise ValueError(f"Unsupported system: {system}")


def _get_latest_version() -> str:
    """
    Get the latest version of the Gateway API plugin from GitHub.
    """
    cmd = [
        "-s",
        "https://api.github.com/repos/argoproj-labs/rollouts-plugin-trafficrouter-gatewayapi/releases/latest",
    ]
    try:
        result = run_command(command="curl", args=cmd)
        # Parse version from result
        version_match = re.search(r'"tag_name":\s*"v([^"]+)"', result)
        if version_match:
            return version_match.group(1)
        return "0.5.0"  # Default to latest known stable version if unable to fetch
    except Exception:
        return "0.5.0"  # Default to known stable version


def _check_plugin_logs(
    namespace: Annotated[str, "Namespace where Argo Rollouts is installed"] = "argo-rollouts",
    timeout: Annotated[Optional[int], "Timeout in seconds for log checking"] = 60,
) -> GatewayPluginStatus:
    """
    Check Argo Rollouts controller logs for plugin installation status.
    """
    cmd = ["logs", "-n", namespace, "-l", "app.kubernetes.io/name=argo-rollouts", "--tail", "100"]
    try:
        logs = run_command(command="kubectl", args=cmd)

        # Parse download information
        download_pattern = r'Downloading plugin argoproj-labs/gatewayAPI from: .*/v([\d.]+)/gatewayapi-plugin-([\w-]+)"'
        time_pattern = r"Download complete, it took ([\d.]+)s"

        version_match = re.search(download_pattern, logs)
        time_match = re.search(time_pattern, logs)

        if version_match and time_match:
            return GatewayPluginStatus(
                installed=True,
                version=version_match.group(1),
                architecture=version_match.group(2),
                download_time=float(time_match.group(1)),
            )

        return GatewayPluginStatus(installed=False, error_message="Plugin installation not found in logs")
    except Exception as e:
        return GatewayPluginStatus(installed=False, error_message=str(e))


# Create the function tools
verify_gateway_plugin = FunctionTool(
    _verify_gateway_plugin,
    description="Verify and configure Gateway API plugin for Argo Rollouts",
    name="verify_gateway_plugin",
)

check_plugin_logs = FunctionTool(
    _check_plugin_logs,
    description="Check Argo Rollouts controller logs for Gateway API plugin installation status",
    name="check_plugin_logs",
)

VerifyGatewayPluginTool, VerifyGatewayPluginToolConfig = create_typed_fn_tool(
    verify_gateway_plugin,
    "kagent.tools.argo.VerifyGatewayPluginTool",
    "VerifyGatewayPluginTool",
)

CheckPluginLogsTool, CheckPluginLogsToolConfig = create_typed_fn_tool(
    check_plugin_logs,
    "kagent.tools.argo.CheckPluginLogsTool",
    "CheckPluginLogsTool",
)<|MERGE_RESOLUTION|>--- conflicted
+++ resolved
@@ -1,12 +1,8 @@
-<<<<<<< HEAD
-import platform
-import re
-=======
 import os
 import platform
 import re
 import tempfile
->>>>>>> 61c2c8c5
+
 from dataclasses import dataclass
 from typing import Annotated, Optional
 
@@ -82,12 +78,6 @@
 """
 
         # Create a temp file with the ConfigMap that adds the trafficRouterPlugins for the Kubernetes Gateway API
-<<<<<<< HEAD
-        import os
-        import tempfile
-=======
->>>>>>> 61c2c8c5
-
         with tempfile.NamedTemporaryFile(mode="w", suffix=".yaml", delete=False) as temp_file:
             temp_file.write(config_map)
             temp_file.flush()
